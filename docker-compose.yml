--- conflicted
+++ resolved
@@ -277,13 +277,9 @@
       - database-service
       - admin-service
       - file-service
-<<<<<<< HEAD
-      - embedding-service
+      - rag-embedding-service
       - translation-service
-=======
-      - rag-embedding-service
       - ocr-service
->>>>>>> 8a53fbe5
     volumes:
       - ./nginx/nginx.conf:/etc/nginx/nginx.conf:ro
       - clinician-media:/media
@@ -312,11 +308,8 @@
   auth-static:
   admin-static:
   file-storage:
-<<<<<<< HEAD
   embedding-temp:
   huggingface-cache:
-=======
   rag-temp-files:
   clinician-media:
-  ocr-temp-files:
->>>>>>> 8a53fbe5
+  ocr-temp-files: