{% extends 'base.html' %}
{% load i18n %}
<<<<<<< HEAD
{% load ctrans %}
=======
{% load static %}
>>>>>>> 8a53fbe5

{% block title %}{% trans "Patient Dashboard" %} - {% trans "Healthcare Portal" %}{% endblock %}

{% block extra_head %}
<link rel="stylesheet" href="{% static 'css/rag-chatbot.css' %}">
{% endblock %}

{% block content %}
<div class="max-w-7xl mx-auto px-4 sm:px-6 lg:px-8 py-8">
    <h2 class="text-2xl font-bold text-gray-900 mb-8">{% trans "Patient Dashboard" %}</h2>
    
    <div class="grid grid-cols-1 gap-6 lg:grid-cols-3">
        <!-- Upcoming Appointments -->
        <div class="bg-white overflow-hidden shadow rounded-lg transform transition-all duration-200 hover:scale-105">
            <div class="p-5">
                <div class="flex items-center">
                    <div class="flex-shrink-0">
                        <svg class="h-6 w-6 text-blue-600" fill="none" stroke="currentColor" viewBox="0 0 24 24">
                            <path stroke-linecap="round" stroke-linejoin="round" stroke-width="2" d="M8 7V3m8 4V3m-9 8h10M5 21h14a2 2 0 002-2V7a2 2 0 00-2-2H5a2 2 0 00-2 2v12a2 2 0 002 2z"></path>
                        </svg>
                    </div>
                    <div class="ml-5 w-0 flex-1">
                        <dt class="text-sm font-medium text-gray-500 truncate">{% trans "Upcoming Appointments" %}</dt>
                        <dd class="text-lg font-medium text-gray-900" id="appointmentCount">{% trans "Loading..." %}</dd>
                    </div>
                </div>
            </div>
            <div class="bg-gray-50 px-5 py-3">
                <a href="/patient/appointments" class="text-sm font-medium text-blue-600 hover:text-blue-900">{% trans "View all" %}</a>
            </div>
        </div>
        
        <!-- Active Prescriptions -->
        <div class="bg-white overflow-hidden shadow rounded-lg transform transition-all duration-200 hover:scale-105">
            <div class="p-5">
                <div class="flex items-center">
                    <div class="flex-shrink-0">
                        <svg class="h-6 w-6 text-green-600" fill="none" stroke="currentColor" viewBox="0 0 24 24">
                            <path stroke-linecap="round" stroke-linejoin="round" stroke-width="2" d="M9 5H7a2 2 0 00-2 2v12a2 2 0 002 2h10a2 2 0 002-2V7a2 2 0 00-2-2h-2M9 5a2 2 0 002 2h2a2 2 0 002-2M9 5a2 2 0 012-2h2a2 2 0 012 2"></path>
                        </svg>
                    </div>
                    <div class="ml-5 w-0 flex-1">
                        <dt class="text-sm font-medium text-gray-500 truncate">{% trans "Active Prescriptions" %}</dt>
                        <dd class="text-lg font-medium text-gray-900" id="prescriptionCount">{% trans "Loading..." %}</dd>
                    </div>
                </div>
            </div>
            <div class="bg-gray-50 px-5 py-3">
                <a href="/patient/prescriptions" class="text-sm font-medium text-blue-600 hover:text-blue-900">{% trans "View all" %}</a>
            </div>
        </div>
        
        <!-- Recent Records -->
        <div class="bg-white overflow-hidden shadow rounded-lg transform transition-all duration-200 hover:scale-105">
            <div class="p-5">
                <div class="flex items-center">
                    <div class="flex-shrink-0">
                        <svg class="h-6 w-6 text-purple-600" fill="none" stroke="currentColor" viewBox="0 0 24 24">
                            <path stroke-linecap="round" stroke-linejoin="round" stroke-width="2" d="M12 6v6m0 0v6m0-6h6m-6 0H6"></path>
                        </svg>
                    </div>
                    <div class="ml-5 w-0 flex-1">
                        <dt class="text-sm font-medium text-gray-500 truncate">{% trans "Medical Records" %}</dt>
                        <dd class="text-lg font-medium text-gray-900" id="recordCount">{% trans "Loading..." %}</dd>
                    </div>
                </div>
            </div>
            <div class="bg-gray-50 px-5 py-3">
                <a href="/patient/records" class="text-sm font-medium text-blue-600 hover:text-blue-900">{% trans "View all" %}</a>
            </div>
        </div>
    </div>
    
    <!-- RAG Chatbot Card -->
    <div class="mt-8">
        <div class="bg-white overflow-hidden shadow rounded-lg">
            <div class="p-5">
                <div class="flex items-center justify-between mb-4">
                    <h3 class="text-lg font-medium text-gray-900">{% trans "Medical Assistant" %}</h3>
                    <span id="chatContextBadge" class="inline-flex items-center px-2.5 py-0.5 rounded-full text-xs font-medium bg-blue-100 text-blue-800">
                        <!-- Cancer type context will be shown here -->
                    </span>
                </div>
                
                <!-- Chat Messages Container -->
                <div id="chatMessages" class="h-96 overflow-y-auto mb-4 p-4 bg-gray-50 rounded-lg space-y-3">
                    <!-- Welcome message -->
                    <div class="flex justify-start">
                        <div class="max-w-xs lg:max-w-md">
                            <div class="bg-white p-3 rounded-lg shadow">
                                <p class="text-sm text-gray-800">
                                    {% trans "Hello! I'm your medical assistant. I can help answer questions about your condition based on medical documents. How can I help you today?" %}
                                </p>
                            </div>
                        </div>
                    </div>
                </div>
                
                <!-- Typing Indicator -->
                <div id="typingIndicator" class="hidden px-4 py-2">
                    <div class="flex items-center space-x-2">
                        <div class="flex space-x-1">
                            <div class="w-2 h-2 bg-gray-400 rounded-full animate-bounce" style="animation-delay: 0ms;"></div>
                            <div class="w-2 h-2 bg-gray-400 rounded-full animate-bounce" style="animation-delay: 150ms;"></div>
                            <div class="w-2 h-2 bg-gray-400 rounded-full animate-bounce" style="animation-delay: 300ms;"></div>
                        </div>
                        <span class="text-sm text-gray-500">{% trans "Assistant is typing..." %}</span>
                    </div>
                </div>
                
                <!-- Chat Input -->
                <div class="flex items-end space-x-2">
                    <div class="flex-1">
                        <textarea 
                            id="chatInput" 
                            rows="2" 
                            class="block w-full rounded-md border-gray-300 shadow-sm focus:border-blue-500 focus:ring-blue-500 sm:text-sm resize-none"
                            placeholder="{% trans 'Type your question here...' %}"
                        ></textarea>
                    </div>
                    <button 
                        id="sendChatButton"
                        type="button" 
                        class="inline-flex items-center px-4 py-2 border border-transparent text-sm font-medium rounded-md shadow-sm text-white bg-blue-600 hover:bg-blue-700 focus:outline-none focus:ring-2 focus:ring-offset-2 focus:ring-blue-500 disabled:opacity-50 disabled:cursor-not-allowed"
                    >
                        <svg class="h-5 w-5" fill="none" stroke="currentColor" viewBox="0 0 24 24">
                            <path stroke-linecap="round" stroke-linejoin="round" stroke-width="2" d="M12 19l9 2-9-18-9 18 9-2zm0 0v-8"></path>
                        </svg>
                        <span class="ml-2">{% trans "Send" %}</span>
                    </button>
                </div>
            </div>
        </div>
    </div>
    
    <!-- Recent Activity -->
    <div class="mt-8">
        <h3 class="text-lg font-medium text-gray-900 mb-4">{% trans "Recent Activity" %}</h3>
        <div class="bg-white shadow overflow-hidden sm:rounded-md">
            <ul class="divide-y divide-gray-200" id="recentActivity">
                <li class="px-4 py-4">
                    <p class="text-sm text-gray-500">{% trans "Loading recent activity..." %}</p>
                </li>
            </ul>
        </div>
    </div>
</div>

  {# CTRANS TEST #}
    <div class="mt-8 p-4 bg-blue-100 border-l-4 border-blue-500 text-blue-800">
      <p class="font-bold">{%ctrans "A Note From Your Doctor:" %}</p>
      <p>{%ctrans "An apple a day keeps the doctor away" %}</p>
</p>
    </div>
{% endblock %}

{% block extra_scripts %}
<script src="{% static 'js/rag-chatbot.js' %}"></script>
<script>
async function loadDashboard() {
    try {
        // Check if we have a token
        const token = localStorage.getItem('access_token');
        if (!token) {
            console.error('No access token found - redirecting to login');
            window.location.href = '/login/?next=/patient/dashboard/';
            return;
        }
        
        console.log('Token found:', token ? 'Yes (length: ' + token.length + ')' : 'No');
        
        const response = await fetch('/api/patients/profiles/dashboard/', {
            method: 'GET',
            headers: {
                'Authorization': 'Bearer ' + token,
                'Content-Type': 'application/json'
            }
        });
        
        if (!response.ok) {
            console.error('Dashboard API error:', response.status, response.statusText);
            throw new Error('Failed to load dashboard');
        }
        
        const data = await response.json();
        
        // Update counts
        document.getElementById('appointmentCount').textContent = data.upcoming_appointments.length;
        document.getElementById('prescriptionCount').textContent = data.active_prescriptions.length;
        document.getElementById('recordCount').textContent = data.recent_records.length;
        
        // Update recent activity
        const activityList = document.getElementById('recentActivity');
        activityList.innerHTML = '';
        
        // Add appointments to activity
        data.upcoming_appointments.forEach(appointment => {
            const date = new Date(appointment.appointment_date);
            const li = document.createElement('li');
            li.className = 'px-4 py-4 hover:bg-gray-50';
            li.innerHTML = `
                <div class="flex items-center justify-between">
                    <div>
                        <p class="text-sm font-medium text-gray-900">
                            Appointment with ${appointment.clinician_name}
                        </p>
                        <p class="text-sm text-gray-500">
                            ${date.toLocaleDateString()} at ${date.toLocaleTimeString()}
                        </p>
                    </div>
                    <span class="inline-flex items-center px-2.5 py-0.5 rounded-full text-xs font-medium bg-blue-100 text-blue-800">
                        ${appointment.status}
                    </span>
                </div>
            `;
            activityList.appendChild(li);
        });
        
        // Add recent records to activity
        data.recent_records.forEach(record => {
            const date = new Date(record.created_at);
            const li = document.createElement('li');
            li.className = 'px-4 py-4 hover:bg-gray-50';
            li.innerHTML = `
                <div class="flex items-center justify-between">
                    <div>
                        <p class="text-sm font-medium text-gray-900">
                            ${record.title}
                        </p>
                        <p class="text-sm text-gray-500">
                            ${record.record_type} - ${date.toLocaleDateString()}
                        </p>
                    </div>
                    <span class="inline-flex items-center px-2.5 py-0.5 rounded-full text-xs font-medium bg-purple-100 text-purple-800">
                        ${record.record_type}
                    </span>
                </div>
            `;
            activityList.appendChild(li);
        });
        
        if (activityList.children.length === 0) {
            activityList.innerHTML = '<li class="px-4 py-4"><p class="text-sm text-gray-500">No recent activity</p></li>';
        }
        
    } catch (error) {
        console.error('Error loading dashboard:', error);
        // For now, just show placeholder data
        document.getElementById('appointmentCount').textContent = '0';
        document.getElementById('prescriptionCount').textContent = '0';
        document.getElementById('recordCount').textContent = '0';
        document.getElementById('recentActivity').innerHTML = '<li class="px-4 py-4"><p class="text-sm text-gray-500">No recent activity</p></li>';
    }
}

// wait until the entire HTML pahe is fully loaded before running any code
document.addEventListener('DOMContentLoaded', () => {
    // call the function  to load the main dashboard via API
    loadDashboard();

    // --- CTRANS WebSocket Logic ---
    function startTranslationSocket() {
        // find all HTML elements on the page that has 'data-ctrans-request-id' attribute
        const pendingElements = document.querySelectorAll('span[data-ctrans-request-id]');
        // if not such elements are found
        if (pendingElements.length === 0) {
            return;
        }

        // links each requestID to its corresponding HTML element
        const translationMap = new Map();
        // loop through each element
        pendingElements.forEach(el => {
            // get request ID attribute
            const requestId = el.dataset.ctransRequestId;
            if (requestId) {
                //add entry to map
                translationMap.set(requestId, el);
            }
        });

        // check if website is loaded securely (https) or not (http)
        const wsProtocol = window.location.protocol === 'https:' ? 'wss' : 'ws';

        // build the full websocket connection URL dynamically based on current page's address
        const wsURL = `${wsProtocol}://${window.location.host}/ws/translations/`;

        // create new websocket object
        const ws = new WebSocket(wsURL);

        //define what happens when websocket connection is successfully opened
        ws.onopen = () => {
            console.log('[ctrans] WebSocket connection opened. Awaiting authentication prompt.');
        };

        // define what happens every time a message is recieved from the server
        ws.onmessage = (event) => {
            // takes raw message data (JSON string) and parse it into javascript object
            const data = JSON.parse(event.data);
            console.log('[ctrans] Received message:', data);

            // check if server is requesting authentication
            if (data.type === 'auth_required') {
                //get JWT access token
                const token = localStorage.getItem('access_token');
                // send token back to server in the required format
                ws.send(JSON.stringify({ type: 'authenticate', token: token }));
                //stop processing this message and wait for server's next response
                return;
            }

            // check if the server has confirmed that authenticationw as successful
            if (data.type === 'auth_success') {
                // get all the unique request IDs from our map
                const requestIds = Array.from(translationMap.keys());
                // send list of IDs to server and subscribe for updates
                ws.send(JSON.stringify({ type: 'subscribe_to_translations', request_ids: requestIds }));
                //stop processing this message and wait for server's next response
                return;
            }

            // check if the message is a completed translation job.
            if (data.type === 'job_complete' && data.job_id && data.result) {
                // look up the corresponding HTML element in our map using the job_id
                const elementToUpdate = translationMap.get(data.job_id);

                if (elementToUpdate) {
                    const newTextNode = document.createTextNode(data.result);
                    
                    elementToUpdate.parentNode.replaceChild(newTextNode, elementToUpdate);
                }
            }

            if (data.type === 'job_error') {
                console.error(`Translation failed for job ${data.job_id}: ${data.message}`);
            }
        };

        ws.onclose = () => console.log('[ctrans] WebSocket connection closed.');
        ws.onerror = (error) => console.error('[ctrans] WebSocket error:', error);
    }

    startTranslationSocket();
});
</script>
{% endblock %}<|MERGE_RESOLUTION|>--- conflicted
+++ resolved
@@ -1,10 +1,7 @@
 {% extends 'base.html' %}
 {% load i18n %}
-<<<<<<< HEAD
 {% load ctrans %}
-=======
 {% load static %}
->>>>>>> 8a53fbe5
 
 {% block title %}{% trans "Patient Dashboard" %} - {% trans "Healthcare Portal" %}{% endblock %}
 
